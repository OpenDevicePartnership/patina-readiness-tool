<<<<<<< HEAD
=======
//! Validation logic for HOB (Hand-Off Block) structures.
//!
//! ## License
//!
//! Copyright (c) Microsoft Corporation.
//!
//! SPDX-License-Identifier: Apache-2.0
//!
use common::serializable_hob::HobSerDe;
use common::serializable_hob::ResourceDescriptorSerDe;
>>>>>>> beaccec1
use mu_pi::hob::{EFI_RESOURCE_IO, EFI_RESOURCE_IO_RESERVED};
use mu_pi::serializable::serializable_hob::{HobSerDe, ResourceDescriptorSerDe};
use mu_pi::serializable::Interval;
use patina_sdk::base::UEFI_PAGE_SIZE;
use r_efi::efi;

use crate::validation_kind::HobValidationKind;
use crate::validation_kind::ValidationKind;
use crate::validator::Validator;
use crate::ValidationAppError;

use super::ValidationReport;
use super::ValidationResult;

/// Performs validation on a list of hobs to check for violations of Patina
/// requirements.
pub struct HobValidator<'a> {
    hob_list: &'a Vec<HobSerDe>,
}

impl<'a> HobValidator<'a> {
    pub fn new(hob_list: &'a Vec<HobSerDe>) -> Self {
        HobValidator { hob_list }
    }

    fn is_io(resource_type: u32) -> bool {
        resource_type == EFI_RESOURCE_IO || resource_type == EFI_RESOURCE_IO_RESERVED
    }

    fn check_hob_overlap<'b, T>(resource_list: &[&'b T]) -> Vec<(&'b T, &'b T)>
    where
        T: Interval,
    {
        let mut overlaps = Vec::new();
        for i in 0..resource_list.len() {
            for j in (i + 1)..resource_list.len() {
                if resource_list[i].overlaps(resource_list[j]) {
                    overlaps.push((resource_list[i], resource_list[j]));
                }
            }
        }

        overlaps
    }

    /// Checks for overlapping address ranges in memory and I/O resource
    /// descriptor HOBs. Reports each overlapping pair as a validation
    /// violation.
    fn validate_memory_overlap(&self) -> ValidationResult {
        let mut validation_report = ValidationReport::new();
        let mut overlaps = Vec::new();
        let mut v1_memory_hobs: Vec<&ResourceDescriptorSerDe> = Vec::new();
        let mut v2_memory_hobs: Vec<&ResourceDescriptorSerDe> = Vec::new();
        let mut v1_io_hobs: Vec<&ResourceDescriptorSerDe> = Vec::new();
        let mut v2_io_hobs: Vec<&ResourceDescriptorSerDe> = Vec::new();

        for hob in self.hob_list {
            match hob {
                HobSerDe::ResourceDescriptor(resource) if !Self::is_io(resource.resource_type) => {
                    v1_memory_hobs.push(resource)
                }
                HobSerDe::ResourceDescriptorV2 { v1: resource, .. } if !Self::is_io(resource.resource_type) => {
                    v2_memory_hobs.push(resource)
                }
                HobSerDe::ResourceDescriptor(resource) if Self::is_io(resource.resource_type) => {
                    v1_io_hobs.push(resource)
                }
                HobSerDe::ResourceDescriptorV2 { v1: resource, .. } if Self::is_io(resource.resource_type) => {
                    v2_io_hobs.push(resource)
                }
                _ => (),
            }
        }

        overlaps.extend(Self::check_hob_overlap(&v1_memory_hobs));
        overlaps.extend(Self::check_hob_overlap(&v2_memory_hobs));
        overlaps.extend(Self::check_hob_overlap(&v1_io_hobs));
        overlaps.extend(Self::check_hob_overlap(&v2_io_hobs));

        for (hob1, hob2) in &overlaps {
            validation_report
                .add_violation(ValidationKind::Hob(HobValidationKind::OverlappingMemoryRanges { hob1, hob2 }));
        }

        Ok(validation_report)
    }

    /// Checks for inconsistencies between overlapping V1 and V2 resource
    /// descriptor HOBs. Reports violations when attributes like resource type,
    /// attribute, or owner differ.
    ///
    /// For v1/v2, The requirement is that v2 hobs are a superset of v1 Below is
    /// the strategy use:
    /// - Check for consistency:
    ///  - If any v1 hobs overlap with v2 hobs, make sure they have the same
    ///    attributes
    /// - Check for superset property:
    ///  - Sort and merge all hobs
    ///  - For each v1 interval, make sure some combination (merged) of v2 hobs
    ///    covers it fully quick proof sketch that merging is safe: if a V1
    ///    overlaps with any V2s, those V2s must have the same attributes as it,
    ///    so it's safe to merge for the superset check
    /// - If v1 and v2 overlap, make sure info is consistent
    fn validate_overlapping_v1v2_attributes(&self) -> ValidationResult {
        let mut inconsistent_v1_v2 = Vec::new();
        let mut validation_report = ValidationReport::new();
        for hob1 in self.hob_list {
            for hob2 in self.hob_list {
                let HobSerDe::ResourceDescriptor(v1) = hob1 else { continue };
                let HobSerDe::ResourceDescriptorV2 { v1: v2, .. } = hob2 else { continue };
                if v1.overlaps(v2) && v1.resource_type != v2.resource_type
                    || v1.resource_attribute != v2.resource_attribute
                    || v1.owner != v2.owner
                {
                    inconsistent_v1_v2.push((v1, v2));
                }
            }
        }

        for (hob1, hob2) in inconsistent_v1_v2 {
            validation_report
                .add_violation(ValidationKind::Hob(HobValidationKind::InconsistentMemoryAttributes { hob1, hob2 }));
        }

        Ok(validation_report)
    }

    /// Checks that all V1 resource descriptors are covered by V2 descriptors,
    /// reporting any V1 ranges not migrated to V2.
    fn validate_v1v2_superset(&self) -> ValidationResult {
        let mut validation_report = ValidationReport::new();
        let mut v1_resources: Vec<&ResourceDescriptorSerDe> = Vec::new();
        let mut v2_resources: Vec<&ResourceDescriptorSerDe> = Vec::new();

        let mut v1_not_migrated = Vec::new();

        for hob in self.hob_list {
            if let HobSerDe::ResourceDescriptor(v1) = hob {
                v1_resources.push(v1);
            } else if let HobSerDe::ResourceDescriptorV2 { v1: v2, .. } = hob {
                v2_resources.push(v2);
            }
        }

        // if no v1, that's okay
        // if no v2, is that okay? it means they haven't migrated over to the new resource descriptor format

        let merged_v2 = Interval::merge_intervals(&v2_resources);

        for v1 in v1_resources {
            let mut is_v1_migrated = false;
            for v2 in &merged_v2 {
                if v2.contains(v1) {
                    is_v1_migrated = true;
                    break;
                }
            }

            if !is_v1_migrated {
                v1_not_migrated.push(v1);
            }
        }

        for hob1 in &v1_not_migrated {
            validation_report
                .add_violation(ValidationKind::Hob(HobValidationKind::V1MemoryRangeNotContainedInV2 { hob1 }));
        }

        Ok(validation_report)
    }

    /// Validates that no memory allocations describe page zero address range
    /// (below UEFI_PAGE_SIZE). Reports a violation for each allocation
    /// overlapping this restricted range.
    fn validate_page0_memory_allocation(&self) -> ValidationResult {
        let mut validation_report = ValidationReport::new();
        const PAGE_ZERO_END: u64 = UEFI_PAGE_SIZE as u64 - 1;
        for hob in self.hob_list {
            if let HobSerDe::MemoryAllocation { alloc_descriptor } = hob {
                if alloc_descriptor.memory_base_address <= PAGE_ZERO_END {
                    validation_report.add_violation(ValidationKind::Hob(HobValidationKind::PageZeroMemoryDescribed {
                        alloc_desc: alloc_descriptor,
                    }));
                }
            }
        }

        Ok(validation_report)
    }

    /// Checks for presence of the MEMORY_UCE attribute in V2 resource
    /// descriptors and reports violations if found.
    fn validate_memory_uce_attribute(&self) -> ValidationResult {
        let mut validation_report = ValidationReport::new();
        for hob in self.hob_list {
            if let HobSerDe::ResourceDescriptorV2 { v1, attributes } = hob {
                if attributes & efi::MEMORY_UCE != 0 {
                    validation_report.add_violation(ValidationKind::Hob(HobValidationKind::V2ContainsUceAttribute {
                        hob1: v1,
                        attributes: *attributes,
                    }));
                }
            }
        }
        Ok(validation_report)
    }

    /// Validates that each V2 resource descriptor has exactly one valid
    /// cacheability attribute set, reporting violations if none or multiple
    /// cache bits are present.
    fn validate_memory_cacheability_attribute(&self) -> ValidationResult {
        let mut validation_report = ValidationReport::new();
        for hob in self.hob_list {
            if let HobSerDe::ResourceDescriptorV2 { v1, attributes } = hob {
                const CACHE_ATTRIBUTE_IGNORED_MASK: u64 = !efi::MEMORY_UCE;
                let mask = efi::CACHE_ATTRIBUTE_MASK & CACHE_ATTRIBUTE_IGNORED_MASK;
                // Ensure exactly one cache attribute is set:
                // 1. Check if none of the cache bits are set
                // 2. Check if more than one bit is set by checking if it is not a power of 2
                if (v1.resource_type != EFI_RESOURCE_IO && v1.resource_type != EFI_RESOURCE_IO_RESERVED)
                    && (attributes & mask == 0 || ((attributes & mask) & (attributes - 1)) != 0)
                {
                    validation_report.add_violation(ValidationKind::Hob(
                        HobValidationKind::V2MissingValidCacheabilityAttribute { hob1: v1, attributes: *attributes },
                    ));
                }
            }
        }
        Ok(validation_report)
    }

    /// Validates that each V2 resource descriptor with an IO resource type has
    /// no attributes set.
    fn validate_memory_cacheability_attribute_io_resource_hob(&self) -> ValidationResult {
        let mut validation_report = ValidationReport::new();
        for hob in self.hob_list {
            if let HobSerDe::ResourceDescriptorV2 { v1, attributes } = hob {
                if (v1.resource_type == EFI_RESOURCE_IO || v1.resource_type == EFI_RESOURCE_IO_RESERVED)
                    && *attributes != 0
                {
                    validation_report.add_violation(ValidationKind::Hob(
                        HobValidationKind::V2InvalidIoCacheabilityAttributes { hob1: v1, attributes: *attributes },
                    ));
                }
            }
        }
        Ok(validation_report)
    }
}

impl Validator for HobValidator<'_> {
    fn validate(&self) -> ValidationResult {
        let mut validation_report = ValidationReport::new();
        if self.hob_list.is_empty() {
            return Err(ValidationAppError::EmptyHobList);
        }

        validation_report.append_report(self.validate_memory_overlap()?);
        validation_report.append_report(self.validate_overlapping_v1v2_attributes()?);
        validation_report.append_report(self.validate_v1v2_superset()?);
        validation_report.append_report(self.validate_page0_memory_allocation()?);
        validation_report.append_report(self.validate_memory_uce_attribute()?);
        validation_report.append_report(self.validate_memory_cacheability_attribute()?);
        validation_report.append_report(self.validate_memory_cacheability_attribute_io_resource_hob()?);
        Ok(validation_report)
    }
}

#[cfg(test)]
mod tests {
    use super::*;
    use mu_pi::hob::{EfiPhysicalAddress, EFI_RESOURCE_IO, EFI_RESOURCE_IO_RESERVED};
    use mu_pi::serializable::serializable_hob::{MemAllocDescriptorSerDe, ResourceDescriptorSerDe};

    fn create_v1_hob(
        start: EfiPhysicalAddress,
        length: u64,
        resource_type: u32,
        resource_attribute: u32,
        owner: &str,
    ) -> HobSerDe {
        HobSerDe::ResourceDescriptor(ResourceDescriptorSerDe {
            physical_start: start,
            resource_length: length,
            resource_type,
            resource_attribute,
            owner: owner.to_string(),
        })
    }

    fn create_v2_hob(
        start: EfiPhysicalAddress,
        length: u64,
        resource_type: u32,
        resource_attribute: u32,
        owner: &str,
        attributes: u64,
    ) -> HobSerDe {
        HobSerDe::ResourceDescriptorV2 {
            v1: ResourceDescriptorSerDe {
                physical_start: start,
                resource_length: length,
                resource_type,
                resource_attribute,
                owner: owner.to_string(),
            },
            attributes,
        }
    }

    fn create_memory_hob(name: String, memory_base_address: u64, memory_length: u64, memory_type: u32) -> HobSerDe {
        HobSerDe::MemoryAllocation {
            alloc_descriptor: MemAllocDescriptorSerDe { name, memory_base_address, memory_length, memory_type },
        }
    }

    #[test]
    fn test_validate_memory_overlap() {
        // it is OKAY if v1 v2 hobs overlap -- it should not be flagged
        let hob1 = create_v1_hob(100, 50, 3, 0, "owner1");
        let hob2 = create_v2_hob(100, 50, 3, 0, "owner1", 123);
        let hob_list = vec![hob1, hob2];

        let validator = HobValidator::new(&hob_list);
        let result = validator.validate_memory_overlap();
        assert!(result.is_ok());
        let validation_report = result.unwrap();
        assert_eq!(validation_report.violation_count(), 0);
    }

    #[test]
    fn test_validate_v1v2_superset_ok() {
        // V1 hob fully covered by single V2
        let v1_hob = create_v1_hob(200, 30, 3, 0, "owner1");
        let v2_hob = create_v2_hob(100, 200, 3, 0, "owner1", 123);
        let hob_list = vec![v1_hob, v2_hob];

        let validator = HobValidator::new(&hob_list);
        let result = validator.validate_v1v2_superset();
        assert!(result.is_ok());
        let validation_report = result.unwrap();
        assert_eq!(validation_report.violation_count(), 0);
    }

    #[test]
    fn test_check_v1v2_multiple_superset_ok() {
        // V1 hob fully covered by multiple V2's
        // [200, 250] is covered by [100, 220] and [220, 300]
        let v1_hob = create_v1_hob(200, 50, 3, 0, "owner1");
        let v2_hob1 = create_v2_hob(100, 120, 3, 0, "owner1", 123);
        let v2_hob2 = create_v2_hob(220, 80, 3, 0, "owner1", 123);
        let hob_list = vec![v1_hob, v2_hob1, v2_hob2];

        let validator = HobValidator::new(&hob_list);
        let result = validator.validate_v1v2_superset();
        assert!(result.is_ok());
        let validation_report = result.unwrap();
        assert_eq!(validation_report.violation_count(), 0);
    }

    #[test]
    fn test_validate_v1v2_superset_fail() {
        // V1 not fully covered (gap)
        let v1_hob = create_v1_hob(200, 100, 3, 0, "owner1");
        let v2_hob1 = create_v2_hob(100, 50, 3, 0, "owner1", 123);
        let v2_hob2 = create_v2_hob(180, 10, 3, 0, "owner1", 123);
        let hob_list = vec![v1_hob, v2_hob1, v2_hob2];

        let validator = HobValidator::new(&hob_list);
        let result = validator.validate_v1v2_superset();
        assert!(result.is_ok());
        let validation_report = result.unwrap();
        assert_ne!(validation_report.violation_count(), 0);
    }

    #[test]
    fn test_check_overlapping_v1v2_consistency_ok() {
        // Consistent v1 and v2
        let v1_hob = create_v1_hob(100, 100, 3, 0, "owner1");
        let v2_hob = create_v2_hob(150, 100, 3, 0, "owner1", 123);
        let hob_list = vec![v1_hob, v2_hob];

        let validator = HobValidator::new(&hob_list);
        let result = validator.validate_overlapping_v1v2_attributes();
        assert!(result.is_ok());
        let validation_report = result.unwrap();
        assert_eq!(validation_report.violation_count(), 0);
    }

    #[test]
    fn test_check_overlapping_v1v2_consistency_fail() {
        // Overlapping and inconsistent v1/v2 (diff resource type)
        let v1_hob = create_v1_hob(100, 100, 3, 0, "owner1");
        let v2_hob = create_v2_hob(150, 100, 4, 0, "owner1", 123);
        let hob_list = vec![v1_hob, v2_hob];

        let validator = HobValidator::new(&hob_list);
        let result = validator.validate_overlapping_v1v2_attributes();
        assert!(result.is_ok());
        let validation_report = result.unwrap();
        assert_ne!(validation_report.violation_count(), 0);
    }

    #[test]
    fn test_page0_memory_allocation() {
        let page_zero_mem_hob = create_memory_hob("test".to_string(), 0, 0x10, 1);
        let mem_hob = create_memory_hob("test2".to_string(), UEFI_PAGE_SIZE as u64 + 1, 0x100, 1);
        let hob_list = vec![mem_hob.clone()];
        let validator = HobValidator::new(&hob_list);
        let result = validator.validate_page0_memory_allocation();
        assert!(result.is_ok());
        let validation_report = result.unwrap();
        assert_eq!(validation_report.violation_count(), 0);

        let hob_list = vec![mem_hob.clone(), page_zero_mem_hob];
        let validator = HobValidator::new(&hob_list);
        let result = validator.validate_page0_memory_allocation();
        assert!(result.is_ok());
        let validation_report = result.unwrap();
        assert_ne!(validation_report.violation_count(), 0);
    }

    #[test]
    fn test_memory_uce_attribute() {
        let v2_hob = create_v2_hob(100, 100, 3, 0, "owner1", efi::MEMORY_UCE);
        let hob_list = vec![v2_hob];

        let validator = HobValidator::new(&hob_list);
        let result = validator.validate_memory_uce_attribute();
        assert!(result.is_ok());
        let validation_report = result.unwrap();
        assert_ne!(validation_report.violation_count(), 0);
    }

    #[test]
    fn test_memory_v2_cacheability_attributes() {
        // +ve test - valid cacheability attribute specified
        let v2_hob = create_v2_hob(100, 100, 3, 0, "owner1", efi::MEMORY_UC);
        let hob_list = vec![v2_hob];
        let validator = HobValidator::new(&hob_list);
        let result = validator.validate_memory_cacheability_attribute();
        assert!(result.is_ok());
        let validation_report = result.unwrap();
        assert_eq!(validation_report.violation_count(), 0);

        // -ve test - supported cacheability attribute specified
        let v2_hob = create_v2_hob(100, 100, 3, 0, "owner1", efi::MEMORY_UCE);
        let hob_list = vec![v2_hob];
        let validator = HobValidator::new(&hob_list);
        let result = validator.validate_memory_cacheability_attribute();
        assert!(result.is_ok());
        let validation_report = result.unwrap();
        assert_ne!(validation_report.violation_count(), 0);

        // -ve test - invalid cacheability attribute specified
        let v2_hob = create_v2_hob(100, 100, 3, 0, "owner1", efi::MEMORY_RO);
        let hob_list = vec![v2_hob];
        let validator = HobValidator::new(&hob_list);
        let result = validator.validate_memory_cacheability_attribute();
        assert!(result.is_ok());
        let validation_report = result.unwrap();
        assert_ne!(validation_report.violation_count(), 0);

        // -ve test - multiple cacheability attributes specified
        let v2_hob = create_v2_hob(100, 100, 3, 0, "owner1", efi::MEMORY_WT | efi::MEMORY_WC);
        let hob_list = vec![v2_hob];
        let validator = HobValidator::new(&hob_list);
        let result = validator.validate_memory_cacheability_attribute();
        assert!(result.is_ok());
        let validation_report = result.unwrap();
        assert_ne!(validation_report.violation_count(), 0);

        // +ve test - valid cacheability attributes specified
        let v2_hob = create_v2_hob(100, 100, 3, 0, "owner1", efi::MEMORY_WC);
        let hob_list = vec![v2_hob];
        let validator = HobValidator::new(&hob_list);
        let result = validator.validate_memory_cacheability_attribute();
        assert!(result.is_ok());
        let validation_report = result.unwrap();
        assert_eq!(validation_report.violation_count(), 0);

        // -ve test - invalid cacheability attributes value(0) specified
        let v2_hob = create_v2_hob(100, 100, 3, 0, "owner1", 0);
        let hob_list = vec![v2_hob];
        let validator = HobValidator::new(&hob_list);
        let result = validator.validate_memory_cacheability_attribute();
        assert!(result.is_ok());
        let validation_report = result.unwrap();
        assert_ne!(validation_report.violation_count(), 0);
    }

    #[test]
    fn test_memory_v2_access_protection_attributes() {
        // +ve test - valid cacheability attribute specified with a single access protection attribute
        let v2_hob = create_v2_hob(100, 100, 3, 0, "owner1", efi::MEMORY_UC | efi::MEMORY_RO);
        let hob_list = vec![v2_hob];
        let validator = HobValidator::new(&hob_list);
        let result = validator.validate_memory_cacheability_attribute();
        assert!(result.is_ok());
        let validation_report = result.unwrap();
        assert_eq!(validation_report.violation_count(), 0);

        // +ve test - valid cacheability attribute specified with multiple access protection attributes
        let v2_hob = create_v2_hob(100, 100, 3, 0, "owner1", efi::MEMORY_UC | efi::MEMORY_RO | efi::MEMORY_XP);
        let hob_list = vec![v2_hob];
        let validator = HobValidator::new(&hob_list);
        let result = validator.validate_memory_cacheability_attribute();
        assert!(result.is_ok());
        let validation_report = result.unwrap();
        assert_eq!(validation_report.violation_count(), 0);
    }

    #[test]
    fn test_memory_v2_io_cacheability_attributes() {
        // -ve test - an io resource descriptor should not have any cacheability attributes
        let v2_hob = create_v2_hob(100, 100, EFI_RESOURCE_IO, 0, "owner1", efi::MEMORY_UC);
        let hob_list = vec![v2_hob];
        let validator = HobValidator::new(&hob_list);
        let result = validator.validate_memory_cacheability_attribute_io_resource_hob();
        assert!(result.is_ok());
        let validation_report = result.unwrap();
        assert_ne!(validation_report.violation_count(), 0);

        // -ve test - an io reserved resource descriptor should not have any cacheability attributes
        let v2_hob = create_v2_hob(100, 100, EFI_RESOURCE_IO_RESERVED, 0, "owner1", efi::MEMORY_UC);
        let hob_list = vec![v2_hob];
        let validator = HobValidator::new(&hob_list);
        let result = validator.validate_memory_cacheability_attribute_io_resource_hob();
        assert!(result.is_ok());
        let validation_report = result.unwrap();
        assert_ne!(validation_report.violation_count(), 0);
    }
}
<|MERGE_RESOLUTION|>--- conflicted
+++ resolved
@@ -1,546 +1,541 @@
-<<<<<<< HEAD
-=======
-//! Validation logic for HOB (Hand-Off Block) structures.
-//!
-//! ## License
-//!
-//! Copyright (c) Microsoft Corporation.
-//!
-//! SPDX-License-Identifier: Apache-2.0
-//!
-use common::serializable_hob::HobSerDe;
-use common::serializable_hob::ResourceDescriptorSerDe;
->>>>>>> beaccec1
-use mu_pi::hob::{EFI_RESOURCE_IO, EFI_RESOURCE_IO_RESERVED};
-use mu_pi::serializable::serializable_hob::{HobSerDe, ResourceDescriptorSerDe};
-use mu_pi::serializable::Interval;
-use patina_sdk::base::UEFI_PAGE_SIZE;
-use r_efi::efi;
-
-use crate::validation_kind::HobValidationKind;
-use crate::validation_kind::ValidationKind;
-use crate::validator::Validator;
-use crate::ValidationAppError;
-
-use super::ValidationReport;
-use super::ValidationResult;
-
-/// Performs validation on a list of hobs to check for violations of Patina
-/// requirements.
-pub struct HobValidator<'a> {
-    hob_list: &'a Vec<HobSerDe>,
-}
-
-impl<'a> HobValidator<'a> {
-    pub fn new(hob_list: &'a Vec<HobSerDe>) -> Self {
-        HobValidator { hob_list }
-    }
-
-    fn is_io(resource_type: u32) -> bool {
-        resource_type == EFI_RESOURCE_IO || resource_type == EFI_RESOURCE_IO_RESERVED
-    }
-
-    fn check_hob_overlap<'b, T>(resource_list: &[&'b T]) -> Vec<(&'b T, &'b T)>
-    where
-        T: Interval,
-    {
-        let mut overlaps = Vec::new();
-        for i in 0..resource_list.len() {
-            for j in (i + 1)..resource_list.len() {
-                if resource_list[i].overlaps(resource_list[j]) {
-                    overlaps.push((resource_list[i], resource_list[j]));
-                }
-            }
-        }
-
-        overlaps
-    }
-
-    /// Checks for overlapping address ranges in memory and I/O resource
-    /// descriptor HOBs. Reports each overlapping pair as a validation
-    /// violation.
-    fn validate_memory_overlap(&self) -> ValidationResult {
-        let mut validation_report = ValidationReport::new();
-        let mut overlaps = Vec::new();
-        let mut v1_memory_hobs: Vec<&ResourceDescriptorSerDe> = Vec::new();
-        let mut v2_memory_hobs: Vec<&ResourceDescriptorSerDe> = Vec::new();
-        let mut v1_io_hobs: Vec<&ResourceDescriptorSerDe> = Vec::new();
-        let mut v2_io_hobs: Vec<&ResourceDescriptorSerDe> = Vec::new();
-
-        for hob in self.hob_list {
-            match hob {
-                HobSerDe::ResourceDescriptor(resource) if !Self::is_io(resource.resource_type) => {
-                    v1_memory_hobs.push(resource)
-                }
-                HobSerDe::ResourceDescriptorV2 { v1: resource, .. } if !Self::is_io(resource.resource_type) => {
-                    v2_memory_hobs.push(resource)
-                }
-                HobSerDe::ResourceDescriptor(resource) if Self::is_io(resource.resource_type) => {
-                    v1_io_hobs.push(resource)
-                }
-                HobSerDe::ResourceDescriptorV2 { v1: resource, .. } if Self::is_io(resource.resource_type) => {
-                    v2_io_hobs.push(resource)
-                }
-                _ => (),
-            }
-        }
-
-        overlaps.extend(Self::check_hob_overlap(&v1_memory_hobs));
-        overlaps.extend(Self::check_hob_overlap(&v2_memory_hobs));
-        overlaps.extend(Self::check_hob_overlap(&v1_io_hobs));
-        overlaps.extend(Self::check_hob_overlap(&v2_io_hobs));
-
-        for (hob1, hob2) in &overlaps {
-            validation_report
-                .add_violation(ValidationKind::Hob(HobValidationKind::OverlappingMemoryRanges { hob1, hob2 }));
-        }
-
-        Ok(validation_report)
-    }
-
-    /// Checks for inconsistencies between overlapping V1 and V2 resource
-    /// descriptor HOBs. Reports violations when attributes like resource type,
-    /// attribute, or owner differ.
-    ///
-    /// For v1/v2, The requirement is that v2 hobs are a superset of v1 Below is
-    /// the strategy use:
-    /// - Check for consistency:
-    ///  - If any v1 hobs overlap with v2 hobs, make sure they have the same
-    ///    attributes
-    /// - Check for superset property:
-    ///  - Sort and merge all hobs
-    ///  - For each v1 interval, make sure some combination (merged) of v2 hobs
-    ///    covers it fully quick proof sketch that merging is safe: if a V1
-    ///    overlaps with any V2s, those V2s must have the same attributes as it,
-    ///    so it's safe to merge for the superset check
-    /// - If v1 and v2 overlap, make sure info is consistent
-    fn validate_overlapping_v1v2_attributes(&self) -> ValidationResult {
-        let mut inconsistent_v1_v2 = Vec::new();
-        let mut validation_report = ValidationReport::new();
-        for hob1 in self.hob_list {
-            for hob2 in self.hob_list {
-                let HobSerDe::ResourceDescriptor(v1) = hob1 else { continue };
-                let HobSerDe::ResourceDescriptorV2 { v1: v2, .. } = hob2 else { continue };
-                if v1.overlaps(v2) && v1.resource_type != v2.resource_type
-                    || v1.resource_attribute != v2.resource_attribute
-                    || v1.owner != v2.owner
-                {
-                    inconsistent_v1_v2.push((v1, v2));
-                }
-            }
-        }
-
-        for (hob1, hob2) in inconsistent_v1_v2 {
-            validation_report
-                .add_violation(ValidationKind::Hob(HobValidationKind::InconsistentMemoryAttributes { hob1, hob2 }));
-        }
-
-        Ok(validation_report)
-    }
-
-    /// Checks that all V1 resource descriptors are covered by V2 descriptors,
-    /// reporting any V1 ranges not migrated to V2.
-    fn validate_v1v2_superset(&self) -> ValidationResult {
-        let mut validation_report = ValidationReport::new();
-        let mut v1_resources: Vec<&ResourceDescriptorSerDe> = Vec::new();
-        let mut v2_resources: Vec<&ResourceDescriptorSerDe> = Vec::new();
-
-        let mut v1_not_migrated = Vec::new();
-
-        for hob in self.hob_list {
-            if let HobSerDe::ResourceDescriptor(v1) = hob {
-                v1_resources.push(v1);
-            } else if let HobSerDe::ResourceDescriptorV2 { v1: v2, .. } = hob {
-                v2_resources.push(v2);
-            }
-        }
-
-        // if no v1, that's okay
-        // if no v2, is that okay? it means they haven't migrated over to the new resource descriptor format
-
-        let merged_v2 = Interval::merge_intervals(&v2_resources);
-
-        for v1 in v1_resources {
-            let mut is_v1_migrated = false;
-            for v2 in &merged_v2 {
-                if v2.contains(v1) {
-                    is_v1_migrated = true;
-                    break;
-                }
-            }
-
-            if !is_v1_migrated {
-                v1_not_migrated.push(v1);
-            }
-        }
-
-        for hob1 in &v1_not_migrated {
-            validation_report
-                .add_violation(ValidationKind::Hob(HobValidationKind::V1MemoryRangeNotContainedInV2 { hob1 }));
-        }
-
-        Ok(validation_report)
-    }
-
-    /// Validates that no memory allocations describe page zero address range
-    /// (below UEFI_PAGE_SIZE). Reports a violation for each allocation
-    /// overlapping this restricted range.
-    fn validate_page0_memory_allocation(&self) -> ValidationResult {
-        let mut validation_report = ValidationReport::new();
-        const PAGE_ZERO_END: u64 = UEFI_PAGE_SIZE as u64 - 1;
-        for hob in self.hob_list {
-            if let HobSerDe::MemoryAllocation { alloc_descriptor } = hob {
-                if alloc_descriptor.memory_base_address <= PAGE_ZERO_END {
-                    validation_report.add_violation(ValidationKind::Hob(HobValidationKind::PageZeroMemoryDescribed {
-                        alloc_desc: alloc_descriptor,
-                    }));
-                }
-            }
-        }
-
-        Ok(validation_report)
-    }
-
-    /// Checks for presence of the MEMORY_UCE attribute in V2 resource
-    /// descriptors and reports violations if found.
-    fn validate_memory_uce_attribute(&self) -> ValidationResult {
-        let mut validation_report = ValidationReport::new();
-        for hob in self.hob_list {
-            if let HobSerDe::ResourceDescriptorV2 { v1, attributes } = hob {
-                if attributes & efi::MEMORY_UCE != 0 {
-                    validation_report.add_violation(ValidationKind::Hob(HobValidationKind::V2ContainsUceAttribute {
-                        hob1: v1,
-                        attributes: *attributes,
-                    }));
-                }
-            }
-        }
-        Ok(validation_report)
-    }
-
-    /// Validates that each V2 resource descriptor has exactly one valid
-    /// cacheability attribute set, reporting violations if none or multiple
-    /// cache bits are present.
-    fn validate_memory_cacheability_attribute(&self) -> ValidationResult {
-        let mut validation_report = ValidationReport::new();
-        for hob in self.hob_list {
-            if let HobSerDe::ResourceDescriptorV2 { v1, attributes } = hob {
-                const CACHE_ATTRIBUTE_IGNORED_MASK: u64 = !efi::MEMORY_UCE;
-                let mask = efi::CACHE_ATTRIBUTE_MASK & CACHE_ATTRIBUTE_IGNORED_MASK;
-                // Ensure exactly one cache attribute is set:
-                // 1. Check if none of the cache bits are set
-                // 2. Check if more than one bit is set by checking if it is not a power of 2
-                if (v1.resource_type != EFI_RESOURCE_IO && v1.resource_type != EFI_RESOURCE_IO_RESERVED)
-                    && (attributes & mask == 0 || ((attributes & mask) & (attributes - 1)) != 0)
-                {
-                    validation_report.add_violation(ValidationKind::Hob(
-                        HobValidationKind::V2MissingValidCacheabilityAttribute { hob1: v1, attributes: *attributes },
-                    ));
-                }
-            }
-        }
-        Ok(validation_report)
-    }
-
-    /// Validates that each V2 resource descriptor with an IO resource type has
-    /// no attributes set.
-    fn validate_memory_cacheability_attribute_io_resource_hob(&self) -> ValidationResult {
-        let mut validation_report = ValidationReport::new();
-        for hob in self.hob_list {
-            if let HobSerDe::ResourceDescriptorV2 { v1, attributes } = hob {
-                if (v1.resource_type == EFI_RESOURCE_IO || v1.resource_type == EFI_RESOURCE_IO_RESERVED)
-                    && *attributes != 0
-                {
-                    validation_report.add_violation(ValidationKind::Hob(
-                        HobValidationKind::V2InvalidIoCacheabilityAttributes { hob1: v1, attributes: *attributes },
-                    ));
-                }
-            }
-        }
-        Ok(validation_report)
-    }
-}
-
-impl Validator for HobValidator<'_> {
-    fn validate(&self) -> ValidationResult {
-        let mut validation_report = ValidationReport::new();
-        if self.hob_list.is_empty() {
-            return Err(ValidationAppError::EmptyHobList);
-        }
-
-        validation_report.append_report(self.validate_memory_overlap()?);
-        validation_report.append_report(self.validate_overlapping_v1v2_attributes()?);
-        validation_report.append_report(self.validate_v1v2_superset()?);
-        validation_report.append_report(self.validate_page0_memory_allocation()?);
-        validation_report.append_report(self.validate_memory_uce_attribute()?);
-        validation_report.append_report(self.validate_memory_cacheability_attribute()?);
-        validation_report.append_report(self.validate_memory_cacheability_attribute_io_resource_hob()?);
-        Ok(validation_report)
-    }
-}
-
-#[cfg(test)]
-mod tests {
-    use super::*;
-    use mu_pi::hob::{EfiPhysicalAddress, EFI_RESOURCE_IO, EFI_RESOURCE_IO_RESERVED};
-    use mu_pi::serializable::serializable_hob::{MemAllocDescriptorSerDe, ResourceDescriptorSerDe};
-
-    fn create_v1_hob(
-        start: EfiPhysicalAddress,
-        length: u64,
-        resource_type: u32,
-        resource_attribute: u32,
-        owner: &str,
-    ) -> HobSerDe {
-        HobSerDe::ResourceDescriptor(ResourceDescriptorSerDe {
-            physical_start: start,
-            resource_length: length,
-            resource_type,
-            resource_attribute,
-            owner: owner.to_string(),
-        })
-    }
-
-    fn create_v2_hob(
-        start: EfiPhysicalAddress,
-        length: u64,
-        resource_type: u32,
-        resource_attribute: u32,
-        owner: &str,
-        attributes: u64,
-    ) -> HobSerDe {
-        HobSerDe::ResourceDescriptorV2 {
-            v1: ResourceDescriptorSerDe {
-                physical_start: start,
-                resource_length: length,
-                resource_type,
-                resource_attribute,
-                owner: owner.to_string(),
-            },
-            attributes,
-        }
-    }
-
-    fn create_memory_hob(name: String, memory_base_address: u64, memory_length: u64, memory_type: u32) -> HobSerDe {
-        HobSerDe::MemoryAllocation {
-            alloc_descriptor: MemAllocDescriptorSerDe { name, memory_base_address, memory_length, memory_type },
-        }
-    }
-
-    #[test]
-    fn test_validate_memory_overlap() {
-        // it is OKAY if v1 v2 hobs overlap -- it should not be flagged
-        let hob1 = create_v1_hob(100, 50, 3, 0, "owner1");
-        let hob2 = create_v2_hob(100, 50, 3, 0, "owner1", 123);
-        let hob_list = vec![hob1, hob2];
-
-        let validator = HobValidator::new(&hob_list);
-        let result = validator.validate_memory_overlap();
-        assert!(result.is_ok());
-        let validation_report = result.unwrap();
-        assert_eq!(validation_report.violation_count(), 0);
-    }
-
-    #[test]
-    fn test_validate_v1v2_superset_ok() {
-        // V1 hob fully covered by single V2
-        let v1_hob = create_v1_hob(200, 30, 3, 0, "owner1");
-        let v2_hob = create_v2_hob(100, 200, 3, 0, "owner1", 123);
-        let hob_list = vec![v1_hob, v2_hob];
-
-        let validator = HobValidator::new(&hob_list);
-        let result = validator.validate_v1v2_superset();
-        assert!(result.is_ok());
-        let validation_report = result.unwrap();
-        assert_eq!(validation_report.violation_count(), 0);
-    }
-
-    #[test]
-    fn test_check_v1v2_multiple_superset_ok() {
-        // V1 hob fully covered by multiple V2's
-        // [200, 250] is covered by [100, 220] and [220, 300]
-        let v1_hob = create_v1_hob(200, 50, 3, 0, "owner1");
-        let v2_hob1 = create_v2_hob(100, 120, 3, 0, "owner1", 123);
-        let v2_hob2 = create_v2_hob(220, 80, 3, 0, "owner1", 123);
-        let hob_list = vec![v1_hob, v2_hob1, v2_hob2];
-
-        let validator = HobValidator::new(&hob_list);
-        let result = validator.validate_v1v2_superset();
-        assert!(result.is_ok());
-        let validation_report = result.unwrap();
-        assert_eq!(validation_report.violation_count(), 0);
-    }
-
-    #[test]
-    fn test_validate_v1v2_superset_fail() {
-        // V1 not fully covered (gap)
-        let v1_hob = create_v1_hob(200, 100, 3, 0, "owner1");
-        let v2_hob1 = create_v2_hob(100, 50, 3, 0, "owner1", 123);
-        let v2_hob2 = create_v2_hob(180, 10, 3, 0, "owner1", 123);
-        let hob_list = vec![v1_hob, v2_hob1, v2_hob2];
-
-        let validator = HobValidator::new(&hob_list);
-        let result = validator.validate_v1v2_superset();
-        assert!(result.is_ok());
-        let validation_report = result.unwrap();
-        assert_ne!(validation_report.violation_count(), 0);
-    }
-
-    #[test]
-    fn test_check_overlapping_v1v2_consistency_ok() {
-        // Consistent v1 and v2
-        let v1_hob = create_v1_hob(100, 100, 3, 0, "owner1");
-        let v2_hob = create_v2_hob(150, 100, 3, 0, "owner1", 123);
-        let hob_list = vec![v1_hob, v2_hob];
-
-        let validator = HobValidator::new(&hob_list);
-        let result = validator.validate_overlapping_v1v2_attributes();
-        assert!(result.is_ok());
-        let validation_report = result.unwrap();
-        assert_eq!(validation_report.violation_count(), 0);
-    }
-
-    #[test]
-    fn test_check_overlapping_v1v2_consistency_fail() {
-        // Overlapping and inconsistent v1/v2 (diff resource type)
-        let v1_hob = create_v1_hob(100, 100, 3, 0, "owner1");
-        let v2_hob = create_v2_hob(150, 100, 4, 0, "owner1", 123);
-        let hob_list = vec![v1_hob, v2_hob];
-
-        let validator = HobValidator::new(&hob_list);
-        let result = validator.validate_overlapping_v1v2_attributes();
-        assert!(result.is_ok());
-        let validation_report = result.unwrap();
-        assert_ne!(validation_report.violation_count(), 0);
-    }
-
-    #[test]
-    fn test_page0_memory_allocation() {
-        let page_zero_mem_hob = create_memory_hob("test".to_string(), 0, 0x10, 1);
-        let mem_hob = create_memory_hob("test2".to_string(), UEFI_PAGE_SIZE as u64 + 1, 0x100, 1);
-        let hob_list = vec![mem_hob.clone()];
-        let validator = HobValidator::new(&hob_list);
-        let result = validator.validate_page0_memory_allocation();
-        assert!(result.is_ok());
-        let validation_report = result.unwrap();
-        assert_eq!(validation_report.violation_count(), 0);
-
-        let hob_list = vec![mem_hob.clone(), page_zero_mem_hob];
-        let validator = HobValidator::new(&hob_list);
-        let result = validator.validate_page0_memory_allocation();
-        assert!(result.is_ok());
-        let validation_report = result.unwrap();
-        assert_ne!(validation_report.violation_count(), 0);
-    }
-
-    #[test]
-    fn test_memory_uce_attribute() {
-        let v2_hob = create_v2_hob(100, 100, 3, 0, "owner1", efi::MEMORY_UCE);
-        let hob_list = vec![v2_hob];
-
-        let validator = HobValidator::new(&hob_list);
-        let result = validator.validate_memory_uce_attribute();
-        assert!(result.is_ok());
-        let validation_report = result.unwrap();
-        assert_ne!(validation_report.violation_count(), 0);
-    }
-
-    #[test]
-    fn test_memory_v2_cacheability_attributes() {
-        // +ve test - valid cacheability attribute specified
-        let v2_hob = create_v2_hob(100, 100, 3, 0, "owner1", efi::MEMORY_UC);
-        let hob_list = vec![v2_hob];
-        let validator = HobValidator::new(&hob_list);
-        let result = validator.validate_memory_cacheability_attribute();
-        assert!(result.is_ok());
-        let validation_report = result.unwrap();
-        assert_eq!(validation_report.violation_count(), 0);
-
-        // -ve test - supported cacheability attribute specified
-        let v2_hob = create_v2_hob(100, 100, 3, 0, "owner1", efi::MEMORY_UCE);
-        let hob_list = vec![v2_hob];
-        let validator = HobValidator::new(&hob_list);
-        let result = validator.validate_memory_cacheability_attribute();
-        assert!(result.is_ok());
-        let validation_report = result.unwrap();
-        assert_ne!(validation_report.violation_count(), 0);
-
-        // -ve test - invalid cacheability attribute specified
-        let v2_hob = create_v2_hob(100, 100, 3, 0, "owner1", efi::MEMORY_RO);
-        let hob_list = vec![v2_hob];
-        let validator = HobValidator::new(&hob_list);
-        let result = validator.validate_memory_cacheability_attribute();
-        assert!(result.is_ok());
-        let validation_report = result.unwrap();
-        assert_ne!(validation_report.violation_count(), 0);
-
-        // -ve test - multiple cacheability attributes specified
-        let v2_hob = create_v2_hob(100, 100, 3, 0, "owner1", efi::MEMORY_WT | efi::MEMORY_WC);
-        let hob_list = vec![v2_hob];
-        let validator = HobValidator::new(&hob_list);
-        let result = validator.validate_memory_cacheability_attribute();
-        assert!(result.is_ok());
-        let validation_report = result.unwrap();
-        assert_ne!(validation_report.violation_count(), 0);
-
-        // +ve test - valid cacheability attributes specified
-        let v2_hob = create_v2_hob(100, 100, 3, 0, "owner1", efi::MEMORY_WC);
-        let hob_list = vec![v2_hob];
-        let validator = HobValidator::new(&hob_list);
-        let result = validator.validate_memory_cacheability_attribute();
-        assert!(result.is_ok());
-        let validation_report = result.unwrap();
-        assert_eq!(validation_report.violation_count(), 0);
-
-        // -ve test - invalid cacheability attributes value(0) specified
-        let v2_hob = create_v2_hob(100, 100, 3, 0, "owner1", 0);
-        let hob_list = vec![v2_hob];
-        let validator = HobValidator::new(&hob_list);
-        let result = validator.validate_memory_cacheability_attribute();
-        assert!(result.is_ok());
-        let validation_report = result.unwrap();
-        assert_ne!(validation_report.violation_count(), 0);
-    }
-
-    #[test]
-    fn test_memory_v2_access_protection_attributes() {
-        // +ve test - valid cacheability attribute specified with a single access protection attribute
-        let v2_hob = create_v2_hob(100, 100, 3, 0, "owner1", efi::MEMORY_UC | efi::MEMORY_RO);
-        let hob_list = vec![v2_hob];
-        let validator = HobValidator::new(&hob_list);
-        let result = validator.validate_memory_cacheability_attribute();
-        assert!(result.is_ok());
-        let validation_report = result.unwrap();
-        assert_eq!(validation_report.violation_count(), 0);
-
-        // +ve test - valid cacheability attribute specified with multiple access protection attributes
-        let v2_hob = create_v2_hob(100, 100, 3, 0, "owner1", efi::MEMORY_UC | efi::MEMORY_RO | efi::MEMORY_XP);
-        let hob_list = vec![v2_hob];
-        let validator = HobValidator::new(&hob_list);
-        let result = validator.validate_memory_cacheability_attribute();
-        assert!(result.is_ok());
-        let validation_report = result.unwrap();
-        assert_eq!(validation_report.violation_count(), 0);
-    }
-
-    #[test]
-    fn test_memory_v2_io_cacheability_attributes() {
-        // -ve test - an io resource descriptor should not have any cacheability attributes
-        let v2_hob = create_v2_hob(100, 100, EFI_RESOURCE_IO, 0, "owner1", efi::MEMORY_UC);
-        let hob_list = vec![v2_hob];
-        let validator = HobValidator::new(&hob_list);
-        let result = validator.validate_memory_cacheability_attribute_io_resource_hob();
-        assert!(result.is_ok());
-        let validation_report = result.unwrap();
-        assert_ne!(validation_report.violation_count(), 0);
-
-        // -ve test - an io reserved resource descriptor should not have any cacheability attributes
-        let v2_hob = create_v2_hob(100, 100, EFI_RESOURCE_IO_RESERVED, 0, "owner1", efi::MEMORY_UC);
-        let hob_list = vec![v2_hob];
-        let validator = HobValidator::new(&hob_list);
-        let result = validator.validate_memory_cacheability_attribute_io_resource_hob();
-        assert!(result.is_ok());
-        let validation_report = result.unwrap();
-        assert_ne!(validation_report.violation_count(), 0);
-    }
-}
+//! Validation logic for HOB (Hand-Off Block) structures.
+//!
+//! ## License
+//!
+//! Copyright (c) Microsoft Corporation.
+//!
+//! SPDX-License-Identifier: Apache-2.0
+//!
+use mu_pi::hob::{EFI_RESOURCE_IO, EFI_RESOURCE_IO_RESERVED};
+use mu_pi::serializable::serializable_hob::{HobSerDe, ResourceDescriptorSerDe};
+use mu_pi::serializable::Interval;
+use patina_sdk::base::UEFI_PAGE_SIZE;
+use r_efi::efi;
+
+use crate::validation_kind::HobValidationKind;
+use crate::validation_kind::ValidationKind;
+use crate::validator::Validator;
+use crate::ValidationAppError;
+
+use super::ValidationReport;
+use super::ValidationResult;
+
+/// Performs validation on a list of hobs to check for violations of Patina
+/// requirements.
+pub struct HobValidator<'a> {
+    hob_list: &'a Vec<HobSerDe>,
+}
+
+impl<'a> HobValidator<'a> {
+    pub fn new(hob_list: &'a Vec<HobSerDe>) -> Self {
+        HobValidator { hob_list }
+    }
+
+    fn is_io(resource_type: u32) -> bool {
+        resource_type == EFI_RESOURCE_IO || resource_type == EFI_RESOURCE_IO_RESERVED
+    }
+
+    fn check_hob_overlap<'b, T>(resource_list: &[&'b T]) -> Vec<(&'b T, &'b T)>
+    where
+        T: Interval,
+    {
+        let mut overlaps = Vec::new();
+        for i in 0..resource_list.len() {
+            for j in (i + 1)..resource_list.len() {
+                if resource_list[i].overlaps(resource_list[j]) {
+                    overlaps.push((resource_list[i], resource_list[j]));
+                }
+            }
+        }
+
+        overlaps
+    }
+
+    /// Checks for overlapping address ranges in memory and I/O resource
+    /// descriptor HOBs. Reports each overlapping pair as a validation
+    /// violation.
+    fn validate_memory_overlap(&self) -> ValidationResult {
+        let mut validation_report = ValidationReport::new();
+        let mut overlaps = Vec::new();
+        let mut v1_memory_hobs: Vec<&ResourceDescriptorSerDe> = Vec::new();
+        let mut v2_memory_hobs: Vec<&ResourceDescriptorSerDe> = Vec::new();
+        let mut v1_io_hobs: Vec<&ResourceDescriptorSerDe> = Vec::new();
+        let mut v2_io_hobs: Vec<&ResourceDescriptorSerDe> = Vec::new();
+
+        for hob in self.hob_list {
+            match hob {
+                HobSerDe::ResourceDescriptor(resource) if !Self::is_io(resource.resource_type) => {
+                    v1_memory_hobs.push(resource)
+                }
+                HobSerDe::ResourceDescriptorV2 { v1: resource, .. } if !Self::is_io(resource.resource_type) => {
+                    v2_memory_hobs.push(resource)
+                }
+                HobSerDe::ResourceDescriptor(resource) if Self::is_io(resource.resource_type) => {
+                    v1_io_hobs.push(resource)
+                }
+                HobSerDe::ResourceDescriptorV2 { v1: resource, .. } if Self::is_io(resource.resource_type) => {
+                    v2_io_hobs.push(resource)
+                }
+                _ => (),
+            }
+        }
+
+        overlaps.extend(Self::check_hob_overlap(&v1_memory_hobs));
+        overlaps.extend(Self::check_hob_overlap(&v2_memory_hobs));
+        overlaps.extend(Self::check_hob_overlap(&v1_io_hobs));
+        overlaps.extend(Self::check_hob_overlap(&v2_io_hobs));
+
+        for (hob1, hob2) in &overlaps {
+            validation_report
+                .add_violation(ValidationKind::Hob(HobValidationKind::OverlappingMemoryRanges { hob1, hob2 }));
+        }
+
+        Ok(validation_report)
+    }
+
+    /// Checks for inconsistencies between overlapping V1 and V2 resource
+    /// descriptor HOBs. Reports violations when attributes like resource type,
+    /// attribute, or owner differ.
+    ///
+    /// For v1/v2, The requirement is that v2 hobs are a superset of v1 Below is
+    /// the strategy use:
+    /// - Check for consistency:
+    ///  - If any v1 hobs overlap with v2 hobs, make sure they have the same
+    ///    attributes
+    /// - Check for superset property:
+    ///  - Sort and merge all hobs
+    ///  - For each v1 interval, make sure some combination (merged) of v2 hobs
+    ///    covers it fully quick proof sketch that merging is safe: if a V1
+    ///    overlaps with any V2s, those V2s must have the same attributes as it,
+    ///    so it's safe to merge for the superset check
+    /// - If v1 and v2 overlap, make sure info is consistent
+    fn validate_overlapping_v1v2_attributes(&self) -> ValidationResult {
+        let mut inconsistent_v1_v2 = Vec::new();
+        let mut validation_report = ValidationReport::new();
+        for hob1 in self.hob_list {
+            for hob2 in self.hob_list {
+                let HobSerDe::ResourceDescriptor(v1) = hob1 else { continue };
+                let HobSerDe::ResourceDescriptorV2 { v1: v2, .. } = hob2 else { continue };
+                if v1.overlaps(v2) && v1.resource_type != v2.resource_type
+                    || v1.resource_attribute != v2.resource_attribute
+                    || v1.owner != v2.owner
+                {
+                    inconsistent_v1_v2.push((v1, v2));
+                }
+            }
+        }
+
+        for (hob1, hob2) in inconsistent_v1_v2 {
+            validation_report
+                .add_violation(ValidationKind::Hob(HobValidationKind::InconsistentMemoryAttributes { hob1, hob2 }));
+        }
+
+        Ok(validation_report)
+    }
+
+    /// Checks that all V1 resource descriptors are covered by V2 descriptors,
+    /// reporting any V1 ranges not migrated to V2.
+    fn validate_v1v2_superset(&self) -> ValidationResult {
+        let mut validation_report = ValidationReport::new();
+        let mut v1_resources: Vec<&ResourceDescriptorSerDe> = Vec::new();
+        let mut v2_resources: Vec<&ResourceDescriptorSerDe> = Vec::new();
+
+        let mut v1_not_migrated = Vec::new();
+
+        for hob in self.hob_list {
+            if let HobSerDe::ResourceDescriptor(v1) = hob {
+                v1_resources.push(v1);
+            } else if let HobSerDe::ResourceDescriptorV2 { v1: v2, .. } = hob {
+                v2_resources.push(v2);
+            }
+        }
+
+        // if no v1, that's okay
+        // if no v2, is that okay? it means they haven't migrated over to the new resource descriptor format
+
+        let merged_v2 = Interval::merge_intervals(&v2_resources);
+
+        for v1 in v1_resources {
+            let mut is_v1_migrated = false;
+            for v2 in &merged_v2 {
+                if v2.contains(v1) {
+                    is_v1_migrated = true;
+                    break;
+                }
+            }
+
+            if !is_v1_migrated {
+                v1_not_migrated.push(v1);
+            }
+        }
+
+        for hob1 in &v1_not_migrated {
+            validation_report
+                .add_violation(ValidationKind::Hob(HobValidationKind::V1MemoryRangeNotContainedInV2 { hob1 }));
+        }
+
+        Ok(validation_report)
+    }
+
+    /// Validates that no memory allocations describe page zero address range
+    /// (below UEFI_PAGE_SIZE). Reports a violation for each allocation
+    /// overlapping this restricted range.
+    fn validate_page0_memory_allocation(&self) -> ValidationResult {
+        let mut validation_report = ValidationReport::new();
+        const PAGE_ZERO_END: u64 = UEFI_PAGE_SIZE as u64 - 1;
+        for hob in self.hob_list {
+            if let HobSerDe::MemoryAllocation { alloc_descriptor } = hob {
+                if alloc_descriptor.memory_base_address <= PAGE_ZERO_END {
+                    validation_report.add_violation(ValidationKind::Hob(HobValidationKind::PageZeroMemoryDescribed {
+                        alloc_desc: alloc_descriptor,
+                    }));
+                }
+            }
+        }
+
+        Ok(validation_report)
+    }
+
+    /// Checks for presence of the MEMORY_UCE attribute in V2 resource
+    /// descriptors and reports violations if found.
+    fn validate_memory_uce_attribute(&self) -> ValidationResult {
+        let mut validation_report = ValidationReport::new();
+        for hob in self.hob_list {
+            if let HobSerDe::ResourceDescriptorV2 { v1, attributes } = hob {
+                if attributes & efi::MEMORY_UCE != 0 {
+                    validation_report.add_violation(ValidationKind::Hob(HobValidationKind::V2ContainsUceAttribute {
+                        hob1: v1,
+                        attributes: *attributes,
+                    }));
+                }
+            }
+        }
+        Ok(validation_report)
+    }
+
+    /// Validates that each V2 resource descriptor has exactly one valid
+    /// cacheability attribute set, reporting violations if none or multiple
+    /// cache bits are present.
+    fn validate_memory_cacheability_attribute(&self) -> ValidationResult {
+        let mut validation_report = ValidationReport::new();
+        for hob in self.hob_list {
+            if let HobSerDe::ResourceDescriptorV2 { v1, attributes } = hob {
+                const CACHE_ATTRIBUTE_IGNORED_MASK: u64 = !efi::MEMORY_UCE;
+                let mask = efi::CACHE_ATTRIBUTE_MASK & CACHE_ATTRIBUTE_IGNORED_MASK;
+                // Ensure exactly one cache attribute is set:
+                // 1. Check if none of the cache bits are set
+                // 2. Check if more than one bit is set by checking if it is not a power of 2
+                if (v1.resource_type != EFI_RESOURCE_IO && v1.resource_type != EFI_RESOURCE_IO_RESERVED)
+                    && (attributes & mask == 0 || ((attributes & mask) & (attributes - 1)) != 0)
+                {
+                    validation_report.add_violation(ValidationKind::Hob(
+                        HobValidationKind::V2MissingValidCacheabilityAttribute { hob1: v1, attributes: *attributes },
+                    ));
+                }
+            }
+        }
+        Ok(validation_report)
+    }
+
+    /// Validates that each V2 resource descriptor with an IO resource type has
+    /// no attributes set.
+    fn validate_memory_cacheability_attribute_io_resource_hob(&self) -> ValidationResult {
+        let mut validation_report = ValidationReport::new();
+        for hob in self.hob_list {
+            if let HobSerDe::ResourceDescriptorV2 { v1, attributes } = hob {
+                if (v1.resource_type == EFI_RESOURCE_IO || v1.resource_type == EFI_RESOURCE_IO_RESERVED)
+                    && *attributes != 0
+                {
+                    validation_report.add_violation(ValidationKind::Hob(
+                        HobValidationKind::V2InvalidIoCacheabilityAttributes { hob1: v1, attributes: *attributes },
+                    ));
+                }
+            }
+        }
+        Ok(validation_report)
+    }
+}
+
+impl Validator for HobValidator<'_> {
+    fn validate(&self) -> ValidationResult {
+        let mut validation_report = ValidationReport::new();
+        if self.hob_list.is_empty() {
+            return Err(ValidationAppError::EmptyHobList);
+        }
+
+        validation_report.append_report(self.validate_memory_overlap()?);
+        validation_report.append_report(self.validate_overlapping_v1v2_attributes()?);
+        validation_report.append_report(self.validate_v1v2_superset()?);
+        validation_report.append_report(self.validate_page0_memory_allocation()?);
+        validation_report.append_report(self.validate_memory_uce_attribute()?);
+        validation_report.append_report(self.validate_memory_cacheability_attribute()?);
+        validation_report.append_report(self.validate_memory_cacheability_attribute_io_resource_hob()?);
+        Ok(validation_report)
+    }
+}
+
+#[cfg(test)]
+mod tests {
+    use super::*;
+    use mu_pi::hob::{EfiPhysicalAddress, EFI_RESOURCE_IO, EFI_RESOURCE_IO_RESERVED};
+    use mu_pi::serializable::serializable_hob::{MemAllocDescriptorSerDe, ResourceDescriptorSerDe};
+
+    fn create_v1_hob(
+        start: EfiPhysicalAddress,
+        length: u64,
+        resource_type: u32,
+        resource_attribute: u32,
+        owner: &str,
+    ) -> HobSerDe {
+        HobSerDe::ResourceDescriptor(ResourceDescriptorSerDe {
+            physical_start: start,
+            resource_length: length,
+            resource_type,
+            resource_attribute,
+            owner: owner.to_string(),
+        })
+    }
+
+    fn create_v2_hob(
+        start: EfiPhysicalAddress,
+        length: u64,
+        resource_type: u32,
+        resource_attribute: u32,
+        owner: &str,
+        attributes: u64,
+    ) -> HobSerDe {
+        HobSerDe::ResourceDescriptorV2 {
+            v1: ResourceDescriptorSerDe {
+                physical_start: start,
+                resource_length: length,
+                resource_type,
+                resource_attribute,
+                owner: owner.to_string(),
+            },
+            attributes,
+        }
+    }
+
+    fn create_memory_hob(name: String, memory_base_address: u64, memory_length: u64, memory_type: u32) -> HobSerDe {
+        HobSerDe::MemoryAllocation {
+            alloc_descriptor: MemAllocDescriptorSerDe { name, memory_base_address, memory_length, memory_type },
+        }
+    }
+
+    #[test]
+    fn test_validate_memory_overlap() {
+        // it is OKAY if v1 v2 hobs overlap -- it should not be flagged
+        let hob1 = create_v1_hob(100, 50, 3, 0, "owner1");
+        let hob2 = create_v2_hob(100, 50, 3, 0, "owner1", 123);
+        let hob_list = vec![hob1, hob2];
+
+        let validator = HobValidator::new(&hob_list);
+        let result = validator.validate_memory_overlap();
+        assert!(result.is_ok());
+        let validation_report = result.unwrap();
+        assert_eq!(validation_report.violation_count(), 0);
+    }
+
+    #[test]
+    fn test_validate_v1v2_superset_ok() {
+        // V1 hob fully covered by single V2
+        let v1_hob = create_v1_hob(200, 30, 3, 0, "owner1");
+        let v2_hob = create_v2_hob(100, 200, 3, 0, "owner1", 123);
+        let hob_list = vec![v1_hob, v2_hob];
+
+        let validator = HobValidator::new(&hob_list);
+        let result = validator.validate_v1v2_superset();
+        assert!(result.is_ok());
+        let validation_report = result.unwrap();
+        assert_eq!(validation_report.violation_count(), 0);
+    }
+
+    #[test]
+    fn test_check_v1v2_multiple_superset_ok() {
+        // V1 hob fully covered by multiple V2's
+        // [200, 250] is covered by [100, 220] and [220, 300]
+        let v1_hob = create_v1_hob(200, 50, 3, 0, "owner1");
+        let v2_hob1 = create_v2_hob(100, 120, 3, 0, "owner1", 123);
+        let v2_hob2 = create_v2_hob(220, 80, 3, 0, "owner1", 123);
+        let hob_list = vec![v1_hob, v2_hob1, v2_hob2];
+
+        let validator = HobValidator::new(&hob_list);
+        let result = validator.validate_v1v2_superset();
+        assert!(result.is_ok());
+        let validation_report = result.unwrap();
+        assert_eq!(validation_report.violation_count(), 0);
+    }
+
+    #[test]
+    fn test_validate_v1v2_superset_fail() {
+        // V1 not fully covered (gap)
+        let v1_hob = create_v1_hob(200, 100, 3, 0, "owner1");
+        let v2_hob1 = create_v2_hob(100, 50, 3, 0, "owner1", 123);
+        let v2_hob2 = create_v2_hob(180, 10, 3, 0, "owner1", 123);
+        let hob_list = vec![v1_hob, v2_hob1, v2_hob2];
+
+        let validator = HobValidator::new(&hob_list);
+        let result = validator.validate_v1v2_superset();
+        assert!(result.is_ok());
+        let validation_report = result.unwrap();
+        assert_ne!(validation_report.violation_count(), 0);
+    }
+
+    #[test]
+    fn test_check_overlapping_v1v2_consistency_ok() {
+        // Consistent v1 and v2
+        let v1_hob = create_v1_hob(100, 100, 3, 0, "owner1");
+        let v2_hob = create_v2_hob(150, 100, 3, 0, "owner1", 123);
+        let hob_list = vec![v1_hob, v2_hob];
+
+        let validator = HobValidator::new(&hob_list);
+        let result = validator.validate_overlapping_v1v2_attributes();
+        assert!(result.is_ok());
+        let validation_report = result.unwrap();
+        assert_eq!(validation_report.violation_count(), 0);
+    }
+
+    #[test]
+    fn test_check_overlapping_v1v2_consistency_fail() {
+        // Overlapping and inconsistent v1/v2 (diff resource type)
+        let v1_hob = create_v1_hob(100, 100, 3, 0, "owner1");
+        let v2_hob = create_v2_hob(150, 100, 4, 0, "owner1", 123);
+        let hob_list = vec![v1_hob, v2_hob];
+
+        let validator = HobValidator::new(&hob_list);
+        let result = validator.validate_overlapping_v1v2_attributes();
+        assert!(result.is_ok());
+        let validation_report = result.unwrap();
+        assert_ne!(validation_report.violation_count(), 0);
+    }
+
+    #[test]
+    fn test_page0_memory_allocation() {
+        let page_zero_mem_hob = create_memory_hob("test".to_string(), 0, 0x10, 1);
+        let mem_hob = create_memory_hob("test2".to_string(), UEFI_PAGE_SIZE as u64 + 1, 0x100, 1);
+        let hob_list = vec![mem_hob.clone()];
+        let validator = HobValidator::new(&hob_list);
+        let result = validator.validate_page0_memory_allocation();
+        assert!(result.is_ok());
+        let validation_report = result.unwrap();
+        assert_eq!(validation_report.violation_count(), 0);
+
+        let hob_list = vec![mem_hob.clone(), page_zero_mem_hob];
+        let validator = HobValidator::new(&hob_list);
+        let result = validator.validate_page0_memory_allocation();
+        assert!(result.is_ok());
+        let validation_report = result.unwrap();
+        assert_ne!(validation_report.violation_count(), 0);
+    }
+
+    #[test]
+    fn test_memory_uce_attribute() {
+        let v2_hob = create_v2_hob(100, 100, 3, 0, "owner1", efi::MEMORY_UCE);
+        let hob_list = vec![v2_hob];
+
+        let validator = HobValidator::new(&hob_list);
+        let result = validator.validate_memory_uce_attribute();
+        assert!(result.is_ok());
+        let validation_report = result.unwrap();
+        assert_ne!(validation_report.violation_count(), 0);
+    }
+
+    #[test]
+    fn test_memory_v2_cacheability_attributes() {
+        // +ve test - valid cacheability attribute specified
+        let v2_hob = create_v2_hob(100, 100, 3, 0, "owner1", efi::MEMORY_UC);
+        let hob_list = vec![v2_hob];
+        let validator = HobValidator::new(&hob_list);
+        let result = validator.validate_memory_cacheability_attribute();
+        assert!(result.is_ok());
+        let validation_report = result.unwrap();
+        assert_eq!(validation_report.violation_count(), 0);
+
+        // -ve test - supported cacheability attribute specified
+        let v2_hob = create_v2_hob(100, 100, 3, 0, "owner1", efi::MEMORY_UCE);
+        let hob_list = vec![v2_hob];
+        let validator = HobValidator::new(&hob_list);
+        let result = validator.validate_memory_cacheability_attribute();
+        assert!(result.is_ok());
+        let validation_report = result.unwrap();
+        assert_ne!(validation_report.violation_count(), 0);
+
+        // -ve test - invalid cacheability attribute specified
+        let v2_hob = create_v2_hob(100, 100, 3, 0, "owner1", efi::MEMORY_RO);
+        let hob_list = vec![v2_hob];
+        let validator = HobValidator::new(&hob_list);
+        let result = validator.validate_memory_cacheability_attribute();
+        assert!(result.is_ok());
+        let validation_report = result.unwrap();
+        assert_ne!(validation_report.violation_count(), 0);
+
+        // -ve test - multiple cacheability attributes specified
+        let v2_hob = create_v2_hob(100, 100, 3, 0, "owner1", efi::MEMORY_WT | efi::MEMORY_WC);
+        let hob_list = vec![v2_hob];
+        let validator = HobValidator::new(&hob_list);
+        let result = validator.validate_memory_cacheability_attribute();
+        assert!(result.is_ok());
+        let validation_report = result.unwrap();
+        assert_ne!(validation_report.violation_count(), 0);
+
+        // +ve test - valid cacheability attributes specified
+        let v2_hob = create_v2_hob(100, 100, 3, 0, "owner1", efi::MEMORY_WC);
+        let hob_list = vec![v2_hob];
+        let validator = HobValidator::new(&hob_list);
+        let result = validator.validate_memory_cacheability_attribute();
+        assert!(result.is_ok());
+        let validation_report = result.unwrap();
+        assert_eq!(validation_report.violation_count(), 0);
+
+        // -ve test - invalid cacheability attributes value(0) specified
+        let v2_hob = create_v2_hob(100, 100, 3, 0, "owner1", 0);
+        let hob_list = vec![v2_hob];
+        let validator = HobValidator::new(&hob_list);
+        let result = validator.validate_memory_cacheability_attribute();
+        assert!(result.is_ok());
+        let validation_report = result.unwrap();
+        assert_ne!(validation_report.violation_count(), 0);
+    }
+
+    #[test]
+    fn test_memory_v2_access_protection_attributes() {
+        // +ve test - valid cacheability attribute specified with a single access protection attribute
+        let v2_hob = create_v2_hob(100, 100, 3, 0, "owner1", efi::MEMORY_UC | efi::MEMORY_RO);
+        let hob_list = vec![v2_hob];
+        let validator = HobValidator::new(&hob_list);
+        let result = validator.validate_memory_cacheability_attribute();
+        assert!(result.is_ok());
+        let validation_report = result.unwrap();
+        assert_eq!(validation_report.violation_count(), 0);
+
+        // +ve test - valid cacheability attribute specified with multiple access protection attributes
+        let v2_hob = create_v2_hob(100, 100, 3, 0, "owner1", efi::MEMORY_UC | efi::MEMORY_RO | efi::MEMORY_XP);
+        let hob_list = vec![v2_hob];
+        let validator = HobValidator::new(&hob_list);
+        let result = validator.validate_memory_cacheability_attribute();
+        assert!(result.is_ok());
+        let validation_report = result.unwrap();
+        assert_eq!(validation_report.violation_count(), 0);
+    }
+
+    #[test]
+    fn test_memory_v2_io_cacheability_attributes() {
+        // -ve test - an io resource descriptor should not have any cacheability attributes
+        let v2_hob = create_v2_hob(100, 100, EFI_RESOURCE_IO, 0, "owner1", efi::MEMORY_UC);
+        let hob_list = vec![v2_hob];
+        let validator = HobValidator::new(&hob_list);
+        let result = validator.validate_memory_cacheability_attribute_io_resource_hob();
+        assert!(result.is_ok());
+        let validation_report = result.unwrap();
+        assert_ne!(validation_report.violation_count(), 0);
+
+        // -ve test - an io reserved resource descriptor should not have any cacheability attributes
+        let v2_hob = create_v2_hob(100, 100, EFI_RESOURCE_IO_RESERVED, 0, "owner1", efi::MEMORY_UC);
+        let hob_list = vec![v2_hob];
+        let validator = HobValidator::new(&hob_list);
+        let result = validator.validate_memory_cacheability_attribute_io_resource_hob();
+        assert!(result.is_ok());
+        let validation_report = result.unwrap();
+        assert_ne!(validation_report.violation_count(), 0);
+    }
+}