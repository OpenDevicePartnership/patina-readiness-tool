--- conflicted
+++ resolved
@@ -1,172 +1,168 @@
-<<<<<<< HEAD
-use alloc::format;
-=======
-//! Serialization and deserialization logic for Firmware Volume (FV) structures.
-//!
-//! ## License
-//!
-//! Copyright (c) Microsoft Corporation.
-//!
-//! SPDX-License-Identifier: Apache-2.0
-//!
-use crate::hex_format;
->>>>>>> beaccec1
-use alloc::string::String;
-use alloc::string::ToString;
-use alloc::vec::Vec;
-use mu_pi::fw_fs::guid::BROTLI_SECTION;
-use mu_pi::fw_fs::guid::CRC32_SECTION;
-use mu_pi::fw_fs::guid::LZMA_F86_SECTION;
-use mu_pi::fw_fs::guid::LZMA_PARALLEL_SECTION;
-use mu_pi::fw_fs::guid::LZMA_SECTION;
-use mu_pi::fw_fs::guid::TIANO_DECOMPRESS_SECTION;
-use mu_pi::fw_fs::FfsSectionHeader::NOT_COMPRESSED;
-use mu_pi::fw_fs::FfsSectionHeader::STANDARD_COMPRESSION;
-use mu_pi::fw_fs::FfsSectionType;
-use mu_pi::fw_fs::FirmwareVolume;
-use mu_pi::fw_fs::SectionMetaData;
-use mu_pi::serializable::format_guid;
-use mu_pi::serializable::hex_format;
-use r_efi::efi;
-use serde::{Deserialize, Serialize};
-
-// This is the serialized version of the FV list.
-#[derive(Serialize, Deserialize, Debug, Clone, PartialEq, Eq, PartialOrd, Ord)]
-pub struct FirmwareVolumeSerDe {
-    pub fv_name: String,
-    #[serde(with = "hex_format")]
-    pub fv_length: usize,
-    #[serde(with = "hex_format")]
-    pub fv_base_address: u64,
-    #[serde(with = "hex_format")]
-    pub fv_attributes: u32,
-    pub files: Vec<FirmwareFileSerDe>,
-}
-
-// This is the serialized version of the file list.
-#[derive(Serialize, Deserialize, Debug, Clone, PartialEq, Eq, PartialOrd, Ord)]
-pub struct FirmwareFileSerDe {
-    pub name: String, // GUID
-    pub file_type: String,
-    #[serde(with = "hex_format")]
-    pub length: usize,
-    // pub base_address: u64,
-    #[serde(with = "hex_format")]
-    pub attributes: u32,
-    pub sections: Vec<FirmwareSectionSerDe>,
-}
-
-// This is the serialized version of the section list.
-#[derive(Serialize, Deserialize, Debug, Clone, PartialEq, Eq, PartialOrd, Ord)]
-pub struct FirmwareSectionSerDe {
-    pub section_type: String,
-    #[serde(with = "hex_format")]
-    pub length: usize,
-    pub compression_type: String,
-    // pub attributes: u32,
-    #[serde(skip_serializing_if = "Option::is_none")]
-    pub pe_info: Option<PeHeaderInfo>,
-}
-
-// Serialized wrapper for PE-related fields.
-#[derive(Serialize, Deserialize, Debug, Clone, PartialEq, Eq, PartialOrd, Ord, Copy)]
-pub struct PeHeaderInfo {
-    pub section_alignment: u32,
-    pub machine: u16,
-    pub subsystem: u16,
-}
-
-impl From<FirmwareVolume<'_>> for FirmwareVolumeSerDe {
-    fn from(fv: FirmwareVolume) -> Self {
-        // Get the FV name, length, base address, and attributes
-        let fv_name = format_guid(fv.fv_name().unwrap_or(efi::Guid::from_bytes(&[0; 16])));
-        let fv_length = fv.size() as usize;
-        let fv_attributes = fv.attributes();
-        let files = fv
-            .file_iter()
-            .filter_map(|file| {
-                // Iterate over the Files in the FV
-                let Ok(file) = file else {
-                    return None;
-                };
-                let file_name = format_guid(file.name());
-                let file_length = file.size() as usize;
-                let file_attributes = file.attributes_raw() as u32;
-                let file_type =
-                    file.file_type().map(|ft| format!("{:#x?}", ft)).unwrap_or_else(|| "Invalid".to_string());
-                let sections = file
-                    .section_iter()
-                    .filter_map(|section| {
-                        // Iterate over the section in file
-                        let Ok(section) = section else {
-                            return None;
-                        };
-                        let section_length = section.section_size();
-                        let section_type_str = section
-                            .section_type()
-                            .map(|st| format!("{:#x?}", st))
-                            .unwrap_or_else(|| "Invalid".to_string());
-                        let section_compression_type = match section.meta_data() {
-                            SectionMetaData::Compression(compression) => match compression.compression_type {
-                                NOT_COMPRESSED => "uncompressed".to_string(),
-                                STANDARD_COMPRESSION => "Standard Uefi compressed".to_string(),
-                                _ => format!("{:#x?}", compression.compression_type),
-                            },
-                            SectionMetaData::GuidDefined(guid, _) => match guid.section_definition_guid {
-                                BROTLI_SECTION => "Brotli Compressed".to_string(),
-                                CRC32_SECTION => "CRC32 Compressed".to_string(),
-                                LZMA_SECTION => "LZMA Compressed".to_string(),
-                                LZMA_F86_SECTION => "LZMA F86 Compressed".to_string(),
-                                LZMA_PARALLEL_SECTION => "LZMA Parallel Compressed".to_string(),
-                                TIANO_DECOMPRESS_SECTION => "Tiano Compressed".to_string(),
-                                _ => format_guid(guid.section_definition_guid),
-                            },
-                            _ => "uncompressed".to_string(),
-                        };
-
-                        if let Some(section_type) = section.section_type() {
-                            if section_type == FfsSectionType::Pe32 {
-                                // If parsing fails or the header is missing PE data (in the coff.optional headers), we treat it as a non-PE section (skip the `pe_info`).
-                                let pe = goblin::pe::PE::parse(section.section_data());
-                                if let Ok(pe_parsed) = pe {
-                                    if let Some(optional_header) = pe_parsed.header.optional_header {
-                                        let alignment = optional_header.windows_fields.section_alignment;
-                                        let machine = pe_parsed.header.coff_header.machine;
-                                        let subsystem = optional_header.windows_fields.subsystem;
-                                        return Some(FirmwareSectionSerDe {
-                                            section_type: section_type_str,
-                                            length: section_length,
-                                            compression_type: section_compression_type,
-                                            pe_info: Some(PeHeaderInfo {
-                                                section_alignment: alignment,
-                                                machine,
-                                                subsystem,
-                                            }),
-                                        });
-                                    }
-                                }
-                            }
-                        }
-
-                        Some(FirmwareSectionSerDe {
-                            section_type: section_type_str,
-                            length: section_length,
-                            compression_type: section_compression_type,
-                            pe_info: None,
-                        })
-                    })
-                    .collect::<Vec<_>>();
-
-                Some(FirmwareFileSerDe {
-                    name: file_name,
-                    length: file_length,
-                    attributes: file_attributes,
-                    sections,
-                    file_type,
-                })
-            })
-            .collect::<Vec<_>>();
-
-        FirmwareVolumeSerDe { fv_name, fv_length, fv_attributes, files, fv_base_address: 0 /* filled outside */ }
-    }
-}
+//! Serialization and deserialization logic for Firmware Volume (FV) structures.
+//!
+//! ## License
+//!
+//! Copyright (c) Microsoft Corporation.
+//!
+//! SPDX-License-Identifier: Apache-2.0
+//!
+use alloc::format;
+use alloc::string::String;
+use alloc::string::ToString;
+use alloc::vec::Vec;
+use mu_pi::fw_fs::guid::BROTLI_SECTION;
+use mu_pi::fw_fs::guid::CRC32_SECTION;
+use mu_pi::fw_fs::guid::LZMA_F86_SECTION;
+use mu_pi::fw_fs::guid::LZMA_PARALLEL_SECTION;
+use mu_pi::fw_fs::guid::LZMA_SECTION;
+use mu_pi::fw_fs::guid::TIANO_DECOMPRESS_SECTION;
+use mu_pi::fw_fs::FfsSectionHeader::NOT_COMPRESSED;
+use mu_pi::fw_fs::FfsSectionHeader::STANDARD_COMPRESSION;
+use mu_pi::fw_fs::FfsSectionType;
+use mu_pi::fw_fs::FirmwareVolume;
+use mu_pi::fw_fs::SectionMetaData;
+use mu_pi::serializable::format_guid;
+use mu_pi::serializable::hex_format;
+use r_efi::efi;
+use serde::{Deserialize, Serialize};
+
+// This is the serialized version of the FV list.
+#[derive(Serialize, Deserialize, Debug, Clone, PartialEq, Eq, PartialOrd, Ord)]
+pub struct FirmwareVolumeSerDe {
+    pub fv_name: String,
+    #[serde(with = "hex_format")]
+    pub fv_length: usize,
+    #[serde(with = "hex_format")]
+    pub fv_base_address: u64,
+    #[serde(with = "hex_format")]
+    pub fv_attributes: u32,
+    pub files: Vec<FirmwareFileSerDe>,
+}
+
+// This is the serialized version of the file list.
+#[derive(Serialize, Deserialize, Debug, Clone, PartialEq, Eq, PartialOrd, Ord)]
+pub struct FirmwareFileSerDe {
+    pub name: String, // GUID
+    pub file_type: String,
+    #[serde(with = "hex_format")]
+    pub length: usize,
+    // pub base_address: u64,
+    #[serde(with = "hex_format")]
+    pub attributes: u32,
+    pub sections: Vec<FirmwareSectionSerDe>,
+}
+
+// This is the serialized version of the section list.
+#[derive(Serialize, Deserialize, Debug, Clone, PartialEq, Eq, PartialOrd, Ord)]
+pub struct FirmwareSectionSerDe {
+    pub section_type: String,
+    #[serde(with = "hex_format")]
+    pub length: usize,
+    pub compression_type: String,
+    // pub attributes: u32,
+    #[serde(skip_serializing_if = "Option::is_none")]
+    pub pe_info: Option<PeHeaderInfo>,
+}
+
+// Serialized wrapper for PE-related fields.
+#[derive(Serialize, Deserialize, Debug, Clone, PartialEq, Eq, PartialOrd, Ord, Copy)]
+pub struct PeHeaderInfo {
+    pub section_alignment: u32,
+    pub machine: u16,
+    pub subsystem: u16,
+}
+
+impl From<FirmwareVolume<'_>> for FirmwareVolumeSerDe {
+    fn from(fv: FirmwareVolume) -> Self {
+        // Get the FV name, length, base address, and attributes
+        let fv_name = format_guid(fv.fv_name().unwrap_or(efi::Guid::from_bytes(&[0; 16])));
+        let fv_length = fv.size() as usize;
+        let fv_attributes = fv.attributes();
+        let files = fv
+            .file_iter()
+            .filter_map(|file| {
+                // Iterate over the Files in the FV
+                let Ok(file) = file else {
+                    return None;
+                };
+                let file_name = format_guid(file.name());
+                let file_length = file.size() as usize;
+                let file_attributes = file.attributes_raw() as u32;
+                let file_type =
+                    file.file_type().map(|ft| format!("{:#x?}", ft)).unwrap_or_else(|| "Invalid".to_string());
+                let sections = file
+                    .section_iter()
+                    .filter_map(|section| {
+                        // Iterate over the section in file
+                        let Ok(section) = section else {
+                            return None;
+                        };
+                        let section_length = section.section_size();
+                        let section_type_str = section
+                            .section_type()
+                            .map(|st| format!("{:#x?}", st))
+                            .unwrap_or_else(|| "Invalid".to_string());
+                        let section_compression_type = match section.meta_data() {
+                            SectionMetaData::Compression(compression) => match compression.compression_type {
+                                NOT_COMPRESSED => "uncompressed".to_string(),
+                                STANDARD_COMPRESSION => "Standard Uefi compressed".to_string(),
+                                _ => format!("{:#x?}", compression.compression_type),
+                            },
+                            SectionMetaData::GuidDefined(guid, _) => match guid.section_definition_guid {
+                                BROTLI_SECTION => "Brotli Compressed".to_string(),
+                                CRC32_SECTION => "CRC32 Compressed".to_string(),
+                                LZMA_SECTION => "LZMA Compressed".to_string(),
+                                LZMA_F86_SECTION => "LZMA F86 Compressed".to_string(),
+                                LZMA_PARALLEL_SECTION => "LZMA Parallel Compressed".to_string(),
+                                TIANO_DECOMPRESS_SECTION => "Tiano Compressed".to_string(),
+                                _ => format_guid(guid.section_definition_guid),
+                            },
+                            _ => "uncompressed".to_string(),
+                        };
+
+                        if let Some(section_type) = section.section_type() {
+                            if section_type == FfsSectionType::Pe32 {
+                                // If parsing fails or the header is missing PE data (in the coff.optional headers), we treat it as a non-PE section (skip the `pe_info`).
+                                let pe = goblin::pe::PE::parse(section.section_data());
+                                if let Ok(pe_parsed) = pe {
+                                    if let Some(optional_header) = pe_parsed.header.optional_header {
+                                        let alignment = optional_header.windows_fields.section_alignment;
+                                        let machine = pe_parsed.header.coff_header.machine;
+                                        let subsystem = optional_header.windows_fields.subsystem;
+                                        return Some(FirmwareSectionSerDe {
+                                            section_type: section_type_str,
+                                            length: section_length,
+                                            compression_type: section_compression_type,
+                                            pe_info: Some(PeHeaderInfo {
+                                                section_alignment: alignment,
+                                                machine,
+                                                subsystem,
+                                            }),
+                                        });
+                                    }
+                                }
+                            }
+                        }
+
+                        Some(FirmwareSectionSerDe {
+                            section_type: section_type_str,
+                            length: section_length,
+                            compression_type: section_compression_type,
+                            pe_info: None,
+                        })
+                    })
+                    .collect::<Vec<_>>();
+
+                Some(FirmwareFileSerDe {
+                    name: file_name,
+                    length: file_length,
+                    attributes: file_attributes,
+                    sections,
+                    file_type,
+                })
+            })
+            .collect::<Vec<_>>();
+
+        FirmwareVolumeSerDe { fv_name, fv_length, fv_attributes, files, fv_base_address: 0 /* filled outside */ }
+    }
+}